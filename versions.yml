--- conflicted
+++ resolved
@@ -1,8 +1,4 @@
 version: 0.78.0
-<<<<<<< HEAD
-aproVersion: 0.7.0
-=======
 aproVersion: 0.8.0
->>>>>>> c8e5bd06
 qotmVersion: 1.7
 tourVersion: 0.2.6
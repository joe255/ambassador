# Monitoring Ingress with Prometheus and Grafana

Prometheus is an open-source monitoring and alerting system. When used along with Grafana, you can create a dynamic dashboard for monitoring ingress into our Kubernetes cluster.

## Deployment

This guide will focus on deploying Prometheus and Grafana alongside Ambassador Edge Stack in Kubernetes using the [Prometheus Operator](https://github.com/coreos/prometheus-operator).

**Note:** Both Prometheus and Grafana can be deployed as standalone applications outside of Kubernetes. This process is well-documented within the website and docs within their respective projects.

### Ambassador Edge Stack

Ambassador Edge Stack makes it easy to output Envoy-generated statistics to Prometheus. For the remainder of this guide, it is assumed that you have installed and configured Ambassador Edge Stack into your Kubernetes cluster, and that it is possible for you to modify the global configuration of the Ambassador Edge Stack deployment.

Starting with Ambassador `0.71.0`, Prometheus can scrape stats/metrics directly from Envoy's `/metrics` endpoint, removing the need to [configure Ambassador Edge Stack to output stats to StatsD](#statsd-exporter-output-statistics-to-ambassador-edge-stack).

The `/metrics` endpoint can be accessed internally via the Ambassador Edge Stack admin port (default 8877):

```
http(s)://ambassador:8877/metrics
```

or externally by creating a `Mapping` similar to below:

```yaml
---
apiVersion: getambassador.io/v2
kind: Mapping
metadata: 
  name: metrics
spec:     
  prefix: /metrics
  rewrite: ""
  service: localhost:8877
```

**Note**: Since `/metrics` in an endpoint on Ambassador Edge Stack itself, the `service` field can just reference the admin port on localhost.

### Prometheus Operator

The [Prometheus Operator](https://github.com/coreos/prometheus-operator) for Kubernetes provides an easy way to manage your Prometheus deployment using Kubernetes-style resources with Custom Resource Definitions (CRDs).

In this section, we will deploy the Prometheus Operator using the standard YAML files. 

1. Deploy the Prometheus Operator

   To deploy the Prometheus Operator, you can clone the repository and follow the instructions in the README, or simply apply the published YAML with `kubectl`.

    ```
    kubectl apply -f https://raw.githubusercontent.com/coreos/prometheus-operator/master/bundle.yaml
    ```

2. Deploy Prometheus by creating a `Prometheus` CRD

    First, create RBAC resources for your Prometheus instance

    ```
    kubectl apply -f https://www.getambassador.io/early-access/yaml/monitoring/prometheus-rbac.yaml
    ``` 

    Then, copy the YAML below, and save it in a file called `prometheus.yaml`

    ```yaml
    ---
    apiVersion: v1
    kind: Service
    metadata:
      name: prometheus
    spec:
      type: ClusterIP
      ports:
      - name: web
        port: 9090
        protocol: TCP
        targetPort: 9090
      selector:
        prometheus: prometheus
    ---
    apiVersion: monitoring.coreos.com/v1
    kind: Prometheus
    metadata:
      name: prometheus
    spec:
      ruleSelector:
        matchLabels:
          app: prometheus-operator
      serviceAccountName: prometheus
      serviceMonitorSelector:
        matchLabels:
          app: ambassador
      resources:
        requests:
          memory: 400Mi
    ```

    ```
    kubectl apply -f prometheus.yaml
    ```


3. Create a `ServiceMonitor`

   Finally, we need tell Prometheus where to scrape metrics from. The Prometheus Operator easily manages this using a `ServiceMonitor` CRD. To tell Prometheus to scrape metrics from Ambassador Edge Stack's `/metrics` endpoint, copy the following YAML to a file called `ambassador-monitor.yaml`, and apply it with `kubectl`.

    If you are running an Ambassador version higher than 0.71.0 and want to scrape metrics directly from the `/metrics` endpoint of Ambassador Edge Stack running in the `ambassador` namespace:

    ```yaml
    ---
    apiVersion: monitoring.coreos.com/v1
    kind: ServiceMonitor
    metadata:
      name: ambassador-monitor
      labels:
        app: ambassador
    spec:
      namespaceSelector:
        matchNames:
        - ambassador
      selector:
        matchLabels:
          service: ambassador-admin
      endpoints:
      - port: ambassador-admin
    ```

Prometheus is now configured to gather metrics from Ambassador Edge Stack.

#### Notes on the Prometheus Operator

The Prometheus Operator creates a series of Kubernetes Custom Resource Definitions (CRDs) for managing Prometheus in Kubernetes.

| Custom Resource Definition | Description |
| -------------------------- | ------------------------------------------------------------- |
| `AlertManager`             | An AlertManager handles alerts sent by the Prometheus server. |
| `PrometheusRule`           | Registers altering and reporting rules with Prometheus.       |
| `Prometheus`               | Creates a Prometheus instance.                                |
| `ServiceMonitor`           | Tells Prometheus where to scrape metrics from.                |

CoreOS has published a full [API reference](https://coreos.com/operators/prometheus/docs/latest/api.html) to these different CRDs.

### Grafana

Grafana is an open source graphing tool for plotting data points. Grafana allows you to create dynamic dashboards for monitoring your ingress traffic stats collected from Prometheus.

We have published a [sample dashboard](https://grafana.com/grafana/dashboards/4698) you can use for monitoring your ingress traffic. Since the stats from the `/metrics` and `/stats` endpoints are different, you will see a section in the dashboard for each use case.

<<<<<<< HEAD
To deploy Grafana behind Ambassador Edge Stack: replace `{{AMBASSADOR_IP}}` with the IP address of your Ambassador Edge Stack service, copy the YAML below, and apply it with `kubectl`:
=======
**Note:** If you deployed the Prometheus Operator via the Helm Chart, a Grafana dashboard is created by default. You can use this dashboard or set `grafana.enabled: false` and follow the instructions below.

To deploy Grafana behind Ambassador: replace `{{AMBASSADOR_IP}}` with the IP address or DNS name of your Ambassador service, copy the YAML below, and apply it with `kubectl`:
>>>>>>> 0bf90da7

```yaml
---
kind: Deployment
apiVersion: apps/v1
metadata:
  name: grafana
  labels:
    app: grafana
    component: core
spec:
  replicas: 1
  selector:
    matchLabels:
      app: grafana
      component: core
  template:
    metadata:
      creationTimestamp: null
      labels:
        app: grafana
        component: core
      annotations:
        sidecar.istio.io/inject: 'false'
    spec:
      volumes:
<<<<<<< HEAD
      - name: grafana-persistent-storage
        emptyDir: {}
```

Now, create a service and `Mapping` to expose Grafana behind Ambassador Edge Stack:

```yaml
---
apiVersion: getambassador.io/v2
kind: Mapping
metadata: 
  name: grafana
  namespace: monitoring
spec:     
  prefix: /grafana/
  service: grafana.monitoring
=======
        - name: data
          emptyDir: {}
      containers:
        - name: grafana
          image: 'grafana/grafana:6.4.3'
          ports:
            - containerPort: 3000
              protocol: TCP
          env:
            - name: GF_SERVER_ROOT_URL
              value: {{AMBASSADOR_IP}}/grafana
            - name: GRAFANA_PORT
              value: '3000'
            - name: GF_AUTH_BASIC_ENABLED
              value: 'false'
            - name: GF_AUTH_ANONYMOUS_ENABLED
              value: 'true'
            - name: GF_AUTH_ANONYMOUS_ORG_ROLE
              value: Admin
            - name: GF_PATHS_DATA
              value: /data/grafana
          resources:
            requests:
              cpu: 10m
          volumeMounts:
            - name: data
              mountPath: /data/grafana
          readinessProbe:
            httpGet:
              path: /api/health
              port: 3000
              scheme: HTTP
            timeoutSeconds: 1
            periodSeconds: 10
            successThreshold: 1
            failureThreshold: 3
          imagePullPolicy: IfNotPresent
      restartPolicy: Always
>>>>>>> 0bf90da7
---
apiVersion: v1
kind: Service
metadata:
  name: grafana
spec:
  ports:
    - port: 80
      targetPort: 3000
  selector:
    app: grafana
    component: core
```

Now, create a service and `Mapping` to expose Grafana behind Ambassador:

```yaml
---
apiVersion: getambassador.io/v1
kind: Mapping
metadata: 
  name: grafana
spec:     
  prefix: /grafana/
  service: grafana.{{GRAFANA_NAMESPACE}}
```

Now, access Grafana by going to `{AMBASSADOR_IP}/grafana/` and logging in with `username: admin` : `password: admin`. 

Import the [provided dashboard](https://grafana.com/dashboards/10434) by clicking the plus sign in the left side-bar, clicking `New Dashboard` in the top left, selecting `Import Dashboard`, and entering the dashboard ID(10434).

## Viewing Stats/Metrics

Above, you have created an environment where you have Ambassador Edge Stack as an API gateway, Prometheus scraping and collecting statistics output by Envoy about ingress into our cluster, and a Grafana dashboard to view these statistics.

You can easily view a sample of these statistics via the Grafana dashboard at `{AMBASSADOR_IP}/grafana/` and logging in with the credentials above.

The example dashboard you installed above displays 'top line' statistics about the API response codes, number of connections, connection length, and number of registered services.

To view the full set of stats available to Prometheus you can access the Prometheus UI by running:

```
kubectl port-forward -n monitoring service/prometheus 9090
```
and going to `http://localhost:9090/` from a web browser

In the UI, click the dropdown and see all of the stats Prometheus is able to scrape from Ambassador Edge Stack.

The Prometheus data model is, at its core, time-series based. Therefore, it makes it easy to represent rates, averages, peaks, minimums, and histograms. Review the [Prometheus documentation](https://prometheus.io/docs/concepts/data_model/) for a full reference on how to work with this data model.

---

## Additional Install Options

### Statsd Exporter: Output Statistics to Ambassador Edge Stack

If running a pre-`0.71.0` version of Ambassador, you will need to configure Envoy to output stats to a separate collector before being scraped by Prometheus. You will use the [Prometheus StatsD Exporter](https://github.com/prometheus/statsd_exporter) to do this.

1. Deploy the StatsD Exporter in the `default` namespace

    ```
    kubectl apply -f https://www.getambassador.io/early-access/yaml/monitoring/statsd-sink.yaml
    ```

2. Configure Ambassador Edge Stack to output statistics to statsd

    In the Ambassador Edge Stack deployment, add the `STATSD_ENABLED` and `STATSD_HOST` environment variables to tell Ambassador Edge Stack where to output stats.

    ```yaml
    ...
            env:
            - name: AMBASSADOR_NAMESPACE
              valueFrom:
                fieldRef:
                  fieldPath: metadata.namespace  
            - name: STATSD_ENABLED
              value: "true"
            - name: STATSD_HOST
              value: "statsd-sink.default.svc.cluster.local"
    ...  
    ```

Ambassador Edge Stack is now configured to output statistics to the Prometheus StatsD exporter.

#### ServiceMonitor

If you are scraping metrics from a `statsd-sink` deployment, you will configure the `ServiceMonitor` to scrape from that deployment.

```yaml
---
apiVersion: monitoring.coreos.com/v1
kind: ServiceMonitor
metadata:
  name: statsd-monitor
  labels:
    app: ambassador
spec:
  namespaceSelector:
    matchNames:
    - default
  selector:
    matchLabels:
      service: statsd-sink
  endpoints:
<<<<<<< HEAD
  - port: prometheus-metrics
```
=======
  - port: prometheus-metrics -->
```

### Prometheus Operator
#### Install with Helm

You can also use Helm to install Prometheus via the Prometheus Operator. The default [Helm Chart](https://github.com/helm/charts/tree/master/stable/prometheus-operator) will install Prometheus and configure it to monitor your Kubernetes cluster.

This section will focus on setting up Prometheus to scrape stats from Ambassador. Configuration of the Helm Chart and analysis of stats from other cluster components is outside of the scope of this documentation. 

1. Install the Prometheus Operator from the helm chart

    ```
    helm install -n prometheus stable/prometheus-operator
    ```

2. Create a `ServiceMonitor` 

    The Prometheus Operator Helm chart creates a Prometheus instance that is looking for `ServiceMonitor`s with `label: release=prometheus`.

    If you are running an Ambassador version higher than 0.71.0 and want to scrape metrics directly from the `/metrics` endpoint of Ambassador running in the `default` namespace:

    ```yaml
    ---
    apiVersion: monitoring.coreos.com/v1
    kind: ServiceMonitor
    metadata:
      name: ambassador-monitor
      labels:
        release: prometheus
    spec:
      namespaceSelector:
        matchNames:
        - default
      selector:
        matchLabels:
          service: ambassador-admin
      endpoints:
      - port: ambassador-admin
    ```

    If you are scraping metrics from a `statsd-sink` deployment:

    ```yaml
    ---
    apiVersion: monitoring.coreos.com/v1
    kind: ServiceMonitor
    metadata:
      name: statsd-monitor
      labels:
        release: prometheus
    spec:
      namespaceSelector:
        matchNames:
        - default
      selector:
        matchLabels:
          service: statsd-sink
      endpoints:
      - port: prometheus-metrics
    ```

Prometheus is now configured to gather metrics from Ambassador. 
>>>>>>> 0bf90da7
<|MERGE_RESOLUTION|>--- conflicted
+++ resolved
@@ -144,13 +144,7 @@
 
 We have published a [sample dashboard](https://grafana.com/grafana/dashboards/4698) you can use for monitoring your ingress traffic. Since the stats from the `/metrics` and `/stats` endpoints are different, you will see a section in the dashboard for each use case.
 
-<<<<<<< HEAD
-To deploy Grafana behind Ambassador Edge Stack: replace `{{AMBASSADOR_IP}}` with the IP address of your Ambassador Edge Stack service, copy the YAML below, and apply it with `kubectl`:
-=======
-**Note:** If you deployed the Prometheus Operator via the Helm Chart, a Grafana dashboard is created by default. You can use this dashboard or set `grafana.enabled: false` and follow the instructions below.
-
-To deploy Grafana behind Ambassador: replace `{{AMBASSADOR_IP}}` with the IP address or DNS name of your Ambassador service, copy the YAML below, and apply it with `kubectl`:
->>>>>>> 0bf90da7
+To deploy Grafana behind Ambassador Edge Stack: replace `{{AMBASSADOR_IP}}` with the IP address or DNS name of your Ambassador Edge Stack service, copy the YAML below, and apply it with `kubectl`:
 
 ```yaml
 ---
@@ -177,24 +171,6 @@
         sidecar.istio.io/inject: 'false'
     spec:
       volumes:
-<<<<<<< HEAD
-      - name: grafana-persistent-storage
-        emptyDir: {}
-```
-
-Now, create a service and `Mapping` to expose Grafana behind Ambassador Edge Stack:
-
-```yaml
----
-apiVersion: getambassador.io/v2
-kind: Mapping
-metadata: 
-  name: grafana
-  namespace: monitoring
-spec:     
-  prefix: /grafana/
-  service: grafana.monitoring
-=======
         - name: data
           emptyDir: {}
       containers:
@@ -233,7 +209,6 @@
             failureThreshold: 3
           imagePullPolicy: IfNotPresent
       restartPolicy: Always
->>>>>>> 0bf90da7
 ---
 apiVersion: v1
 kind: Service
@@ -248,11 +223,11 @@
     component: core
 ```
 
-Now, create a service and `Mapping` to expose Grafana behind Ambassador:
+Now, create a service and `Mapping` to expose Grafana behind Ambassador Edge Stack:
 
 ```yaml
 ---
-apiVersion: getambassador.io/v1
+apiVersion: getambassador.io/v2
 kind: Mapping
 metadata: 
   name: grafana
@@ -338,71 +313,5 @@
     matchLabels:
       service: statsd-sink
   endpoints:
-<<<<<<< HEAD
   - port: prometheus-metrics
-```
-=======
-  - port: prometheus-metrics -->
-```
-
-### Prometheus Operator
-#### Install with Helm
-
-You can also use Helm to install Prometheus via the Prometheus Operator. The default [Helm Chart](https://github.com/helm/charts/tree/master/stable/prometheus-operator) will install Prometheus and configure it to monitor your Kubernetes cluster.
-
-This section will focus on setting up Prometheus to scrape stats from Ambassador. Configuration of the Helm Chart and analysis of stats from other cluster components is outside of the scope of this documentation. 
-
-1. Install the Prometheus Operator from the helm chart
-
-    ```
-    helm install -n prometheus stable/prometheus-operator
-    ```
-
-2. Create a `ServiceMonitor` 
-
-    The Prometheus Operator Helm chart creates a Prometheus instance that is looking for `ServiceMonitor`s with `label: release=prometheus`.
-
-    If you are running an Ambassador version higher than 0.71.0 and want to scrape metrics directly from the `/metrics` endpoint of Ambassador running in the `default` namespace:
-
-    ```yaml
-    ---
-    apiVersion: monitoring.coreos.com/v1
-    kind: ServiceMonitor
-    metadata:
-      name: ambassador-monitor
-      labels:
-        release: prometheus
-    spec:
-      namespaceSelector:
-        matchNames:
-        - default
-      selector:
-        matchLabels:
-          service: ambassador-admin
-      endpoints:
-      - port: ambassador-admin
-    ```
-
-    If you are scraping metrics from a `statsd-sink` deployment:
-
-    ```yaml
-    ---
-    apiVersion: monitoring.coreos.com/v1
-    kind: ServiceMonitor
-    metadata:
-      name: statsd-monitor
-      labels:
-        release: prometheus
-    spec:
-      namespaceSelector:
-        matchNames:
-        - default
-      selector:
-        matchLabels:
-          service: statsd-sink
-      endpoints:
-      - port: prometheus-metrics
-    ```
-
-Prometheus is now configured to gather metrics from Ambassador. 
->>>>>>> 0bf90da7
+```
package k8s

import (
	"fmt"
	"log"
	"strings"
	"sync"
	"time"

	v1 "k8s.io/apimachinery/pkg/apis/meta/v1"
	"k8s.io/apimachinery/pkg/apis/meta/v1/unstructured"
	"k8s.io/apimachinery/pkg/runtime"
	"k8s.io/apimachinery/pkg/runtime/schema"
	pwatch "k8s.io/apimachinery/pkg/watch"

	"k8s.io/client-go/dynamic"
	_ "k8s.io/client-go/plugin/pkg/client/auth"
	"k8s.io/client-go/tools/cache"
)

type listWatchAdapter struct {
	resource dynamic.ResourceInterface
}

func (lw listWatchAdapter) List(options v1.ListOptions) (runtime.Object, error) {
	// silently coerce the returned *unstructured.UnstructuredList
	// struct to a runtime.Object interface.
	return lw.resource.List(options)
}

func (lw listWatchAdapter) Watch(options v1.ListOptions) (pwatch.Interface, error) {
	return lw.resource.Watch(options)
}

type Watcher struct {
	client  *Client
	watches map[string]watch
<<<<<<< HEAD
	mutex   sync.Mutex
	started bool
	stopMu  sync.Mutex
=======
>>>>>>> afc508c7
	stop    chan struct{}
	stopped bool
	wg      sync.WaitGroup
	mutex   sync.Mutex
	started bool
}

type watch struct {
	namespace string
	resource  dynamic.NamespaceableResourceInterface
	store     cache.Store
	invoke    func()
	runner    func()
}

// NewWatcher returns a Kubernetes Watcher for the specified cluster
func (c *Client) Watcher() *Watcher {
	w := &Watcher{
		client:  c,
		watches: make(map[string]watch),
		stop:    make(chan struct{}),
	}

	return w
}

// Canonical returns the canonical form of either a resource name or a
// resource type name:
//
//   ResourceName: TYPE/NAME[.NAMESPACE]
//   ResourceType: TYPE
//
// BUG(lukeshu): Canonical's TYPE is just the resource type
// name/kind/shortname; it does NOT include the version or API group.
// This is because of limitations in Client.ResolveResourceType.
func (w *Watcher) Canonical(name string) string {
	parts := strings.Split(name, "/")

	var kind string
	switch len(parts) {
	case 1:
		kind = parts[0]
		name = ""
	case 2:
		kind = parts[0]
		name = parts[1]
	default:
		return ""
	}

	ri := w.client.ResolveResourceType(kind)
	//kind = ri.Name + "." + ri.Version + "." + ri.Group
	kind = ri.Name

	if name == "" {
		return kind
	}

	if ri.Namespaced {
		var namespace string

		parts = strings.Split(name, ".")
		switch len(parts) {
		case 1:
			namespace = "default"
		case 2:
			name = parts[0]
			namespace = parts[1]
		default:
			return ""
		}

		return fmt.Sprintf("%s/%s.%s", kind, name, namespace)
	} else {
		return fmt.Sprintf("%s/%s", kind, name)
	}
}

func (w *Watcher) Watch(resources string, listener func(*Watcher)) error {
	return w.WatchNamespace("", resources, listener)
}

func (w *Watcher) WatchNamespace(namespace, resources string, listener func(*Watcher)) error {
	ri := w.client.ResolveResourceType(resources)
	dyn, err := dynamic.NewForConfig(w.client.config)
	if err != nil {
		return err
	}

	resource := dyn.Resource(schema.GroupVersionResource{
		Group:    ri.Group,
		Version:  ri.Version,
		Resource: ri.Name,
	})
	var watched dynamic.ResourceInterface
	if namespace != "" {
		watched = resource.Namespace(namespace)
	} else {
		watched = resource
	}

	invoke := func() {
		w.mutex.Lock()
		defer w.mutex.Unlock()
		listener(w)
	}

	store, controller := cache.NewInformer(
		listWatchAdapter{watched},
		nil,
		5*time.Minute,
		cache.ResourceEventHandlerFuncs{
			AddFunc: func(obj interface{}) {
				invoke()
			},
			UpdateFunc: func(oldObj, newObj interface{}) {
				oldUn := oldObj.(*unstructured.Unstructured)
				newUn := newObj.(*unstructured.Unstructured)
				// we ignore updates for objects
				// already in our store because we
				// assume this means we made the
				// change to them
				if oldUn.GetResourceVersion() != newUn.GetResourceVersion() {
					invoke()
				}
			},
			DeleteFunc: func(obj interface{}) {
				invoke()
			},
		},
	)

	runner := func() {
		controller.Run(w.stop)
		w.wg.Done()
	}

	kind := w.Canonical(ri.Kind)
	w.watches[kind] = watch{
		namespace: namespace,
		resource:  resource,
		store:     store,
		invoke:    invoke,
		runner:    runner,
	}

	return nil
}

func (w *Watcher) Start() {
	w.mutex.Lock()
	if w.started {
		w.mutex.Unlock()
		return
	} else {
		w.started = true
		w.mutex.Unlock()
	}
	for kind := range w.watches {
		w.sync(kind)
	}

	for _, watch := range w.watches {
		watch.invoke()
	}

	w.wg.Add(len(w.watches))
	for _, watch := range w.watches {
		go watch.runner()
	}
}

func (w *Watcher) sync(kind string) {
	watch := w.watches[kind]
	resources, err := w.client.ListNamespace(watch.namespace, kind)
	if err != nil {
		log.Fatal(err)
	}
	for _, rsrc := range resources {
		var uns unstructured.Unstructured
		uns.SetUnstructuredContent(rsrc)
		err = watch.store.Update(&uns)
		if err != nil {
			log.Fatal(err)
		}
	}
}

func (w *Watcher) List(kind string) []Resource {
	kind = w.Canonical(kind)
	watch, ok := w.watches[kind]
	if ok {
		objs := watch.store.List()
		result := make([]Resource, len(objs))
		for idx, obj := range objs {
			result[idx] = obj.(*unstructured.Unstructured).UnstructuredContent()
		}
		return result
	} else {
		return nil
	}
}

func (w *Watcher) UpdateStatus(resource Resource) (Resource, error) {
	kind := w.Canonical(resource.Kind())
	if kind == "" {
		return nil, fmt.Errorf("unknown resource: %v", resource.Kind())
	}
	watch, ok := w.watches[kind]
	if !ok {
		return nil, fmt.Errorf("no watch: %s", kind)
	}

	var uns unstructured.Unstructured
	uns.SetUnstructuredContent(resource)

	// XXX: should we have an if Namespaced here?
	result, err := watch.resource.Namespace(uns.GetNamespace()).UpdateStatus(&uns, v1.UpdateOptions{})
	if err != nil {
		return nil, err
	} else {
		watch.store.Update(result)
		return result.UnstructuredContent(), nil
	}
}

func (w *Watcher) Get(kind, qname string) Resource {
	resources := w.List(kind)
	for _, res := range resources {
		if strings.EqualFold(res.QName(), qname) {
			return res
		}
	}
	return Resource{}
}

func (w *Watcher) Exists(kind, qname string) bool {
	return w.Get(kind, qname).Name() != ""
}

func (w *Watcher) Stop() {
	w.stopMu.Lock()
	defer w.stopMu.Unlock()
	if !w.stopped {
		close(w.stop)
		w.stopped = true
	}
}

func (w *Watcher) Wait() {
	w.Start()
	w.wg.Wait()
}<|MERGE_RESOLUTION|>--- conflicted
+++ resolved
@@ -35,17 +35,12 @@
 type Watcher struct {
 	client  *Client
 	watches map[string]watch
-<<<<<<< HEAD
-	mutex   sync.Mutex
-	started bool
-	stopMu  sync.Mutex
-=======
->>>>>>> afc508c7
 	stop    chan struct{}
-	stopped bool
 	wg      sync.WaitGroup
 	mutex   sync.Mutex
+	stopMu  sync.Mutex
 	started bool
+	stopped bool
 }
 
 type watch struct {

from typing import Any, ClassVar, Dict, List, Optional, Sequence, Tuple
from typing import cast as typecast

import sys

import base64
import os
import pytest
import shutil
import subprocess
import yaml

yaml_loader = yaml.SafeLoader
yaml_dumper = yaml.SafeDumper

try:
    yaml_loader = yaml.CSafeLoader
    yaml_dumper = yaml.CSafeDumper
except AttributeError:
    pass

from kat.harness import abstract_test, sanitize, Name, Node, Test, Query
from kat import manifests
from kat.utils import ShellCommand, KAT_FAMILY
from kat.dockerdriver import DockerDriver

AMBASSADOR_LOCAL = """
---
apiVersion: v1
kind: Secret
metadata:
  name: {self.path.k8s}
  annotations:
    kubernetes.io/service-account.name: {self.path.k8s}
type: kubernetes.io/service-account-token
"""


def assert_default_errors(errors):
    default_errors = [
        ["",
         "Ambassador could not find core CRD definitions. Please visit https://www.getambassador.io/reference/core/crds/ for more information. You can continue using Ambassador via Kubernetes annotations, any configuration via CRDs will be ignored..."],
        ["",
         "Ambassador could not find Resolver type CRD definitions. Please visit https://www.getambassador.io/reference/core/crds/ for more information. You can continue using Ambassador via Kubernetes annotations, any configuration via CRDs will be ignored..."]
    ]

    number_of_default_errors = len(default_errors)
    assert errors[:number_of_default_errors] == default_errors

    for error in errors[number_of_default_errors:]:
        assert 'found invalid port' in error[1], "Could not find 'found invalid port' in the error {}".format(error[1])


#DEV = os.environ.get("AMBASSADOR_DEV", "0").lower() in ("1", "yes", "true")
DEV = False


@abstract_test
class AmbassadorTest(Test):

    """
    AmbassadorTest is a top level ambassador test.
    """

    OFFSET: ClassVar[int] = 0
    IMAGE_BUILT: ClassVar[bool] = False

    _index: Optional[int] = None
    _ambassador_id: Optional[str] = None
    single_namespace: bool = False
    disable_endpoints: bool = False
    name: Name
    path: Name
<<<<<<< HEAD

    skip_in_dev: bool = False                   # set to True to skip in dev shells
    envs: Dict[str, str] = {}                   # set extra environment variables
    configs: Dict[str, str] = {}                # configuration elements
    namespaces: List[str] = []                  # list of namespaces to create
    extra_ports: Optional[List[int]] = None     # list of additional ports to expose
    upstreams: Dict[str, dict] = {}            # list of additional pods to create
    debug_diagd: bool = False                   # should we debug diagd?

    _environ: Dict[str, str] = {}   # __init__ builds up the full environment here

    def __init__(self, *args, **kwargs):
        super().__init__(*args, **kwargs)

        self._environ = dict(self.envs)

        if self.single_namespace:
            self._environ['AMBASSADOR_SINGLE_NAMESPACE'] = 'yes'

        if self.disable_endpoints:
            self._environ['AMBASSADOR_DISABLE_ENDPOINTS'] = 'yes'

        if self.debug_diagd:
            self._environ['AMBASSADOR_DEBUG'] = 'diagd'

        if self.skip_in_dev and DEV:
            self.skip_node = True

    def manifests(self) -> str:
        crd_array = []
        crds = ''

        if self.configs:
            crd_configs = self.format(self.configs.pop('CRD', ""))

            if crd_configs:
                for config in yaml.load_all(crd_configs, Loader=yaml_loader):
                    spec = dict(config)
                    api_version = spec.pop('apiVersion', None)
                    kind = spec.pop('kind', None)
                    name = spec.pop('name', None)

                    if not api_version or not kind or not name:
                        raise Exception(f'{self.name}: CRD config must have apiVersion, kind, and name')

                    spec['ambassador_id'] = self.ambassador_id

                    crd_array.append({
                        'apiVersion': api_version,
                        'kind': kind,
                        'metadata': {
                            'name': name
                        },
                        'spec': spec
                    })

                crds = '---\n' + yaml.dump_all(crd_array, Dumper=yaml_dumper)

        ns = ""

        for namespace in self.namespaces:
            ns += f'''
---
apiVersion: v1
kind: Namespace
metadata:
  name: {namespace}
'''

        rbac = manifests.RBAC_CLUSTER_SCOPE

        if self.single_namespace:
            rbac = manifests.RBAC_NAMESPACE_SCOPE

=======
    extra_ports: Optional[List[int]] = None
    debug_diagd: bool = False
    manifest_envs = ""
    
    env = []

    def manifests(self) -> str:
        rbac = manifests.RBAC_CLUSTER_SCOPE

        if self.single_namespace:
            self.manifest_envs += """
    - name: AMBASSADOR_SINGLE_NAMESPACE
      value: "yes"
"""
            rbac = manifests.RBAC_NAMESPACE_SCOPE

        if self.disable_endpoints:
            self.manifest_envs += """
    - name: AMBASSADOR_DISABLE_ENDPOINTS
      value: "yes"
"""

>>>>>>> 4844c862
        eports = ""

        if self.extra_ports:
            for port in self.extra_ports:
                eports += f"""
  - name: extra-{port}
    protocol: TCP
    port: {port}
    targetPort: {port}
"""

        epods = ''

        if self.upstreams:
            for pod_name, pod_info in self.upstreams.items():
                # Defer servicetype stuff
                if pod_info.get('servicetype'):
                    continue

                pod_def = {
                    'apiVersion': 'v1',
                    'kind': 'Pod',
                    'metadata': {
                        'name': pod_name,
                        'labels': {
                            'backend': pod_name
                        }
                    },
                }

                container = {
                    'name': pod_name,
                    'image': pod_info['image'],
                    'imagePullPolicy': 'Always'
                }

                pod_ports = []
                svc_ports = []

                if pod_info.get('ports'):
                    for protocol, svc_port, container_port in pod_info['ports']:
                        protocol = protocol.upper()

                        pod_ports.append({
                            'name': f'port-{svc_port}',
                            'containerPort': container_port,
                            'protocol': protocol
                        })

                        svc_ports.append({
                            'name': f'port-{svc_port}',
                            'port': svc_port,
                            'targetPort': f'port-{svc_port}',
                            'protocol': protocol
                        })

                if pod_ports:
                    container['ports'] = pod_ports

                pod_env_info = pod_info.get('envs', {})

                if pod_env_info:
                    container['env'] = [
                        {
                            'name': name,
                            'value': value
                        }
                        for name, value in pod_env_info.items()
                    ]

                pod_def['spec'] = {
                    'containers': [ container ]
                }

                svc_def = {
                    'apiVersion': 'v1',
                    'kind': 'Service',
                    'metadata': {
                        'name': pod_name
                    },
                    'spec': {
                        'selector': {
                            'backend': pod_name
                        },
                    }
                }

                if svc_ports:
                    svc_def['spec']['ports'] = svc_ports

                epods += '---\n' + yaml.dump(svc_def, Dumper=yaml_dumper)
                epods += '---\n' + yaml.dump(pod_def, Dumper=yaml_dumper)

        envs = ''

        if self._environ:
            for key, value in self._environ.items():
                envs += f'''
    - name: {key}
      value: "{value}"
'''

        base = ns + rbac + epods + crds

        if DEV:
            return self.format(base + AMBASSADOR_LOCAL, extra_ports=eports)
        else:
<<<<<<< HEAD
            return self.format(base + manifests.AMBASSADOR,
                               image=os.environ["AMBASSADOR_DOCKER_IMAGE"], envs=envs, extra_ports=eports)
=======
            return self.format(rbac + manifests.AMBASSADOR,
                               image=os.environ["AMBASSADOR_DOCKER_IMAGE"], envs=self.manifest_envs, extra_ports=eports)
>>>>>>> 4844c862

    def init_upstreams(self):
        if self.upstreams:
            for pod_name, pod_info in self.upstreams.items():
                svctype = pod_info.get('servicetype', None)

                if svctype:
                    # OK, this is us.
                    extras = dict(pod_info)
                    extras.pop('servicetype')

                    typeclass = globals().get(svctype, None)

                    if not typeclass:
                        raise Exception(f'{self} wants {pod_name} of unknown type {svctype}')

                    setattr(self, pod_name, typeclass(**extras))
                else:
                    setattr(self, pod_name, UpstreamService(name=pod_name, _no_classname=True, **pod_info))

                    print(f'{self}: adding {pod_name}: {getattr(self, pod_name)}')

    # Subclasses can override this. Of course.
    def config(self):
        for attr, value in self.configs.items():
            element = self if (attr == 'self') else getattr(self, attr)

            yield element, self.format(value)

    # Will tear this out of the harness shortly
    @property
    def ambassador_id(self) -> str:
        if self._ambassador_id is None:
            return self.name.k8s
        else:
            return typecast(str, self._ambassador_id)

    @ambassador_id.setter
    def ambassador_id(self, val: str) -> None:
        self._ambassador_id = val

    @property
    def index(self) -> int:
        if self._index is None:
            # lock here?
            self._index = AmbassadorTest.OFFSET
            AmbassadorTest.OFFSET += 1

        return typecast(int, self._index)

    def post_manifest(self):
        if not DEV:
            return

        if os.environ.get('KAT_SKIP_DOCKER'):
            return

        image = os.environ["AMBASSADOR_DOCKER_IMAGE"]
        cached_image = os.environ["AMBASSADOR_DOCKER_IMAGE_CACHED"]
        ambassador_base_image = os.environ["AMBASSADOR_BASE_IMAGE"]

        if not AmbassadorTest.IMAGE_BUILT:
            AmbassadorTest.IMAGE_BUILT = True

            DockerDriver.kill_old_containers()

            context = os.path.dirname(os.path.dirname(os.path.dirname(__file__)))

            print("Starting docker build...", end="")
            sys.stdout.flush()

            if ShellCommand.run("docker build Ambassador image",
                                "docker", "build",
                                "--build-arg", "CACHED_CONTAINER_IMAGE={}".format(cached_image),
                                "--build-arg", "AMBASSADOR_BASE_IMAGE={}".format(ambassador_base_image),
                                context, "-t", image):
                print("done.")
            else:
                pytest.exit("container failed to build")

        fname = "/tmp/k8s-%s.yaml" % self.path.k8s
        if os.path.exists(fname):
            with open(fname) as fd:
                content = fd.read()
        else:
            nsp = getattr(self, 'namespace', None) or 'default'

            if not ShellCommand.run(f'fetch secret for {self.path.k8s}',
                                    "kubectl", "get", "-n", nsp, "-o", "yaml", "secret", self.path.k8s):
                pytest.exit(f'could not fetch secret for {self.path.k8s}')

            content = cmd.stdout

            with open(fname, "wb") as fd:
                fd.write(content.encode('utf-8'))

        try:
            secret = yaml.load(content, Loader=yaml_loader)
        except Exception as e:
            print("could not parse YAML:\n%s" % content)
            raise e

        data = secret['data']
        # secret_dir = tempfile.mkdtemp(prefix=self.path.k8s, suffix="secret")
        secret_dir = "/tmp/%s-ambassadormixin-%s" % (self.path.k8s, 'secret')

        shutil.rmtree(secret_dir, ignore_errors=True)
        os.mkdir(secret_dir, 0o777)

        for k, v in data.items():
            with open(os.path.join(secret_dir, k), "wb") as f:
                f.write(base64.decodebytes(bytes(v, "utf8")))
        print("Launching %s container." % self.path.k8s)
        command = ["docker", "run", "-d", "-l", f'kat-family={KAT_FAMILY}', "--name", self.path.k8s]

        envs = [ f'{key}={value}' for key, value in self._environ.items() ]

        envs += [
            "KUBERNETES_SERVICE_HOST=kubernetes",
            "KUBERNETES_SERVICE_PORT=443",
            "AMBASSADOR_SNAPSHOT_COUNT=1",
            "AMBASSADOR_CONFIG_BASE_DIR=/tmp/ambassador",
            f"AMBASSADOR_ID={self.ambassador_id}"
        ]

        if self.namespace:
            envs.append("AMBASSADOR_NAMESPACE=%s" % self.namespace)

        for env in envs:
            command.extend([ "-e", env ])

        ports = ["%s:8877" % (8877 + self.index), "%s:8080" % (8080 + self.index), "%s:8443" % (8443 + self.index)]

        if self.extra_ports:
            for port in self.extra_ports:
                ports.append(f'{port}:{port}')

        for port in ports:
            command.extend([ "-p", port ])

        volumes = ["%s:/var/run/secrets/kubernetes.io/serviceaccount" % secret_dir]

        for volume in volumes:
            command.extend([ "-v", volume ])

        command.append(image)

        if os.environ.get('KAT_SHOW_DOCKER'):
            print(" ".join(command))

        if not ShellCommand.run(f'start container for {self.path.k8s}', *command):
            pytest.exit(f'could not start container for {self.path.k8s}')

    def queries(self):
        if DEV:
            cmd = ShellCommand(f'docker check for {self.path.k8s}',
                               "docker", "ps", "-qf", "name=%s" % self.path.k8s)

            if not cmd.check():
                if not cmd.stdout.strip():
                    log_cmd = ShellCommand(f'docker logs for {self.path.k8s}',
                                           "docker", "logs", self.path.k8s, stderr=subprocess.STDOUT)

                    if log_cmd.check():
                        print(cmd.stdout)

                    pytest.exit(f'container failed to start for {self.path.k8s}')

        return ()

    def scheme(self) -> str:
        return "http"

    def url(self, prefix, scheme=None, port=None) -> str:
        if scheme is None:
            scheme = self.scheme()

        if DEV:
            if not port:
                port = 8443 if scheme == 'https' else 8080
                port += self.index

            return "%s://%s/%s" % (scheme, "localhost:%s" % port, prefix)
        else:
            host_and_port = self.path.fqdn

            if not port:
                port = 8443 if scheme == 'https' else 8080

            if port:
                host_and_port += f':{port}'

            return "%s://%s/%s" % (scheme, host_and_port, prefix)

    def requirements(self):
        yield ("url", Query(self.url("ambassador/v0/check_ready")))
        yield ("url", Query(self.url("ambassador/v0/check_alive")))


@abstract_test
class UpstreamService(Node):
    path: Name

    def __init__(self, *args, **kwargs) -> None:
        super().__init__(*args, **kwargs)

    def config(self):
        yield from ()

    def manifests(self):
        return None

    def requirements(self):
        yield from ()


@abstract_test
class IsolatedServiceType(Node):

    path: Name

    def __init__(self, service_manifests: str=None, *args, **kwargs) -> None:
        super().__init__(*args, **kwargs)
        self._manifests = service_manifests or manifests.ISOLATED_BACKEND

    def config(self):
        yield from ()

    def manifests(self):
        return self.format(self._manifests)

    def requirements(self):
        yield ("url", Query("http://%s" % self.path.fqdn))
        yield ("url", Query("https://%s" % self.path.fqdn))


@abstract_test
class ServiceType(Node):
    _manifests: Optional[str]
    use_superpod: bool = True

    def __init__(self,
                 namespace: Optional[str] = None,
                 service_manifests: Optional[str] = None,
                 *args, **kwargs) -> None:
        super().__init__(namespace=namespace, *args, **kwargs)

        self._manifests = service_manifests

        if self._manifests:
            self.use_superpod = False

    def config(self):
        yield from ()

    def manifests(self):
        if self.use_superpod:
            return None

        return self.format(self._manifests)

    def requirements(self):
        if self.use_superpod:
            yield from ()

        yield ("url", Query("http://%s" % self.path.fqdn))
        yield ("url", Query("https://%s" % self.path.fqdn))


@abstract_test
class ServiceTypeGrpc(Node):

    path: Name

    def __init__(self, service_manifests: str=None, *args, **kwargs) -> None:
        super().__init__(*args, **kwargs)
        self._manifests = service_manifests or manifests.BACKEND

    def config(self):
        yield from ()

    def manifests(self):
        return self.format(self._manifests)

    def requirements(self):
        yield ("url", Query("http://%s" % self.path.fqdn))
        yield ("url", Query("https://%s" % self.path.fqdn))


class HTTP(ServiceType):
    pass


class GRPC(ServiceType):
    pass

class EGRPC(ServiceType):
    skip_variant: ClassVar[bool] = True
    
    def __init__(self, *args, **kwargs) -> None:
        super().__init__(*args, service_manifests=manifests.GRPC_ECHO_BACKEND, **kwargs)

    def requirements(self):
        yield ("pod", self.path.k8s)

class AHTTP(ServiceType):
    skip_variant: ClassVar[bool] = True

    def __init__(self, *args, **kwargs) -> None:
        super().__init__(*args, service_manifests=manifests.AUTH_BACKEND, **kwargs)


class AGRPC(ServiceType):
    skip_variant: ClassVar[bool] = True

    def __init__(self, *args, **kwargs) -> None:
        super().__init__(*args, service_manifests=manifests.GRPC_AUTH_BACKEND, **kwargs)

    def requirements(self):
        yield ("pod", self.path.k8s)

@abstract_test
class MappingTest(Test):

    target: ServiceType
    options: Sequence['OptionTest']
    parent: AmbassadorTest

    def init(self, target: ServiceType, options=()) -> None:
        self.target = target
        self.options = list(options)


@abstract_test
class OptionTest(Test):

    VALUES: ClassVar[Any] = None
    value: Any
    parent: Test

    @classmethod
    def variants(cls):
        if cls.VALUES is None:
            yield cls()
        else:
            for val in cls.VALUES:
                yield cls(val, name=sanitize(val))

    def init(self, value=None):
        self.value = value<|MERGE_RESOLUTION|>--- conflicted
+++ resolved
@@ -71,14 +71,13 @@
     disable_endpoints: bool = False
     name: Name
     path: Name
-<<<<<<< HEAD
 
     skip_in_dev: bool = False                   # set to True to skip in dev shells
     envs: Dict[str, str] = {}                   # set extra environment variables
     configs: Dict[str, str] = {}                # configuration elements
     namespaces: List[str] = []                  # list of namespaces to create
     extra_ports: Optional[List[int]] = None     # list of additional ports to expose
-    upstreams: Dict[str, dict] = {}            # list of additional pods to create
+    upstreams: Dict[str, dict] = {}             # list of additional pods to create
     debug_diagd: bool = False                   # should we debug diagd?
 
     _environ: Dict[str, str] = {}   # __init__ builds up the full environment here
@@ -146,30 +145,6 @@
         if self.single_namespace:
             rbac = manifests.RBAC_NAMESPACE_SCOPE
 
-=======
-    extra_ports: Optional[List[int]] = None
-    debug_diagd: bool = False
-    manifest_envs = ""
-    
-    env = []
-
-    def manifests(self) -> str:
-        rbac = manifests.RBAC_CLUSTER_SCOPE
-
-        if self.single_namespace:
-            self.manifest_envs += """
-    - name: AMBASSADOR_SINGLE_NAMESPACE
-      value: "yes"
-"""
-            rbac = manifests.RBAC_NAMESPACE_SCOPE
-
-        if self.disable_endpoints:
-            self.manifest_envs += """
-    - name: AMBASSADOR_DISABLE_ENDPOINTS
-      value: "yes"
-"""
-
->>>>>>> 4844c862
         eports = ""
 
         if self.extra_ports:
@@ -277,13 +252,8 @@
         if DEV:
             return self.format(base + AMBASSADOR_LOCAL, extra_ports=eports)
         else:
-<<<<<<< HEAD
             return self.format(base + manifests.AMBASSADOR,
                                image=os.environ["AMBASSADOR_DOCKER_IMAGE"], envs=envs, extra_ports=eports)
-=======
-            return self.format(rbac + manifests.AMBASSADOR,
-                               image=os.environ["AMBASSADOR_DOCKER_IMAGE"], envs=self.manifest_envs, extra_ports=eports)
->>>>>>> 4844c862
 
     def init_upstreams(self):
         if self.upstreams:

- title: Welcome
  link: /docs/
  collapsable: false
  items:
    - title: Why the Ambassador Edge Stack?
      link: /about/why-ambassador
    - title: Need help?
      link: /about/support
        
- title: Install Ambassador Edge Stack
  link: /user-guide/install
  items: 
  - title: Quick Start Installation Guide
    link: /user-guide/getting-started
  - title: Edge Policy Console
    link: /about/edge-policy-console
  - title: Other Install & Upgrade Options
    items: 
    - title: Upgrade to the Ambassador Edge Stack
      link: /user-guide/upgrade-to-edge-stack
    - title: Upgrade to a Newer Version
      link: /reference/upgrading  
    - title: Install with Helm
      link: /user-guide/helm
    - title: Install with Docker
      link: /about/quickstart
    - title: Install with Bare Metal
      link: /user-guide/bare-metal
    - title: Install the Ambassador API Gateway
      link: /user-guide/install-ambassador-oss  
    - title: Early Access Releases
      link: /user-guide/early-access


- title: Concepts
  link: /concepts/overview
  items: 
  - title: Features and Benefits
    link: /about/features-and-benefits
  - title: Using Ambassador Edge Stack in Your Organization
    link: /concepts/using-ambassador-in-org
  - title: Ambassador Edge Stack vs. Other Software
    link: /about/alternatives
  - title: Certified Builds
    link: /user-guide/certified-builds
  - title: Ambassador Edge Stack Architecture
    link: /concepts/architecture
  - title: Ambassador Edge Stack Deployment Architecture
    link: /concepts/ambassador-deployment
  - title: Continuous Delivery, Declarative Config, and GitOps
    link: /user-guide/cd-declarative-gitops
  - title: Microservices API Gateways
    link: /about/microservices-api-gateways
  - title: Rate Limiting Concepts
    link: /user-guide/rate-limiting
  - title: Self-Service Routing and Deployment Control
    link: /concepts/developers
  - title: Safely Testing in Production
    link: /docs/dev-guide/test-in-prod
  - title: OAuth & OIDC Overview
    link: /concepts/auth-overview
  - title: Why Ambassador Edge Stack Uses Envoy Proxy (External Link)
    link: https://blog.getambassador.io/envoy-vs-nginx-vs-haproxy-why-the-open-source-ambassador-api-gateway-chose-envoy-23826aed79ef

- title: Guides
  link: /docs/guides/
  items: 
    - title: Routing Services
      items:
      - title: Developing Custom Filters for Routing
        link: /docs/guides/filter-dev-guide
      - title: Using Knative
        link: /user-guide/knative
      - title: Using gRPC
        link: /user-guide/grpc
      - title: Using WebSockets
        link: /user-guide/websockets-ambassador
    - title: Security
      items:
      - title: Encryption and Authentication  
        link:  /user-guide/security
      - title: HTTPS and TLS Termination
        link: /user-guide/tls-termination
      - title: cert-manager with Ambassador Edge Stack
        link: /user-guide/cert-manager
      - title: Basic Authentication
        link: /user-guide/auth-tutorial
      - title: Single Sign-On with OAuth & OIDC
        link: /user-guide/oauth-oidc-auth
      - title: Basic Rate Limiting
        link: /user-guide/rate-limiting-tutorial
      - title: Advanced Rate Limiting
        link: /user-guide/advanced-rate-limiting
    - title: Service Mesh
      items:
      - title: Consul Integration
        link: /user-guide/consul
      - title: Istio Integration
        link: /user-guide/with-istio
      - title: Linkerd 2 Integration
        link: /user-guide/linkerd2
    - title: Best Practices
      items:
      - title: Implementing GitOps with Ambassador Edge Stack
        link: /user-guide/gitops-ambassador
      - title: Kubernetes Canary Releases
        link: /docs/dev-guide/canary-release-concepts
    - title: Observability
      items:
      - title: Distributed Tracing
        link: /user-guide/tracing-tutorial
      - title: DataDog Distributed Tracing
        link: /user-guide/tracing-tutorial-datadog
      - title: Zipkin Distributed Tracing
        link: /user-guide/tracing-tutorial-zipkin
      - title: Monitoring Ingress with Prometheus and Grafana
        link: /user-guide/monitoring

- title: Reference
  link: /reference/overview
<<<<<<< HEAD
  items: 
=======
  items:
>>>>>>> 543e1b64
    - title: Configuring Ambassador Edge Stack
      link: /reference/configuration
    - title: Configuration Format
      items:
        - title: Format Overview
          link: /reference/config-format
        - title: Kubernetes Service Annotations  
          link: /reference/core/annotations/ 
        - title: Using Custom Resource Definitions
          link: /reference/core/crds
        - title: Ambassador as an Ingress Controller
          link: /reference/core/ingress-controller
        - title: Authentication and Identity Aware Proxy
          link: /reference/authentication
        - title: Environmental Variables
          link: /reference/environment  
    - title: Global Configuration
      items:
        - title: Modules Overview
          link: /reference/modules
        - title: ambassador Module Core Configuration
          link: /reference/core/ambassador
        - title: Gzip compression
          link: /reference/gzip
        - title: Load Balancing Configuration
          link: /reference/core/load-balancer
        - title: Service Discovery and Resolver Configuration
          link: /reference/core/resolvers
    - title: TLS & Cryptography
      items:
      - title: Transport Layer Security (TLS)
        link: /reference/core/tls
      - title: Client Certificate Validation
        link: /reference/tls/client-cert-validation
      - title: HTTP -> HTTPS Redirection
        link: /reference/tls/cleartext-redirection
      - title: Mutual TLS (mTLS)
        link: /reference/tls/mtls
      - title: Server Name Indication (SNI)
        link: /user-guide/sni
      - title: TLS Origination
        link: /reference/tls/origination
    - title: Configuring Kubernetes Services
      items:
        - title: Mapping Services
          link: /reference/mappings
        - title: Canary Releases
          link: /reference/canary
        - title: Circuit Breakers
          link: /reference/circuit-breakers
        - title: Cross Origin Resource Sharing
          link: /reference/cors
        - title: Header-based routing
          link: /reference/headers
        - title: Host Header
          link: /reference/host
        - title: Host CRD
          link: /reference/host-crd
        - title: Prefix Regex
          link: /reference/prefix_regex
        - title: Rate Limits
          link: /reference/rate-limits
        - title: Redirects
          link: /reference/redirects
        - title: Remove Request Headers
          link: /reference/remove_request_headers
        - title: Remove Response Headers
          link: /reference/remove_response_headers
        - title: Add Request Headers
          link: /reference/add_request_headers
        - title: Add Response Headers
          link: /reference/add_response_headers
        - title: Automatic Retries
          link: /reference/retries
        - title: Rewrites
          link: /reference/rewrites
        - title: Routing TCP Connections
          link: /reference/tcpmappings
        - title: Timeouts
          link: /reference/timeouts
        - title: Traffic Shadowing
          link: /reference/shadowing
    - title: Plugins
      items:
      - title: Available Plugins
        link: /reference/services/services
      - title: FilterPolicy Plugin for Access Control
        link: /reference/services/access-control
      - title: AuthService Plugin
        link: /reference/services/auth-service
      - title: RateLimtingService Plugin
        link: /reference/services/rate-limit-service
      - title: TracingService Plugin
        link: /reference/services/tracing-service
    - title: IDP Support
      items:
      - title: Auth0
        link: /reference/idp-support/auth0
      - title: Azure AD
        link: /reference/idp-support/azure
      - title: Google Single Sign-on
        link: /reference/idp-support/google
      - title: Keycloak
        link: /reference/idp-support/keycloak
      - title: Okta
        link: /reference/idp-support/okta
      - title: OneLogin
        link: /reference/idp-support/onelogin  
      - title: Salesforce Single Sign-on
        link: /reference/idp-support/salesforce
      - title: User Account and Authentication (UAA)
        link: /reference/idp-support/uaa
    - title: Configuring Edge Control
      items: 
        - title: Edge Control Installation
          link: /reference/edge-control
        - title: Edge Control in CI
          link: /reference/edge-control-in-ci
    - title: Developer Portal
      link: /reference/dev-portal    
    - title: Running Ambassador Edge Stack
      items:  
      - title: Running and Deployment 
        link: /reference/running
      - title: Ambassador Edge Stack on AWS
        link: /reference/ambassador-with-aws
      - title: Diagnostics
        link: /reference/diagnostics
      - title: Debugging
        link: /reference/debugging  
    - title: Filter Reference
      link: /reference/filter-reference
    - title: Statistics and Monitoring
      link: /reference/statistics

- title: Contributors
  items:
    - title: Building Ambassador Edge Stack (GitHub)
      link: https://github.com/datawire/ambassador/blob/master/BUILDING.md
    - title: Changelog (GitHub)
      link: https://github.com/datawire/ambassador/blob/master/CHANGELOG.md

<|MERGE_RESOLUTION|>--- conflicted
+++ resolved
@@ -118,11 +118,7 @@
 
 - title: Reference
   link: /reference/overview
-<<<<<<< HEAD
-  items: 
-=======
-  items:
->>>>>>> 543e1b64
+  items: 
     - title: Configuring Ambassador Edge Stack
       link: /reference/configuration
     - title: Configuration Format

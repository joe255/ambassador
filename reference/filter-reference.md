# Filters

<<<<<<< HEAD
Filters are used to extend Ambassador Edge Stack to modify or intercept an HTTP request before sending to the the backend service.  You may use any of the built-in Filter types, or use the `Plugin` filter type to run custom code written in Golang.
=======
Filters are used to extend Ambassador to modify or intercept an HTTP
request before sending to the backend service.  You may use any of the
built-in Filter types, use the `Plugin` filter type to run custom code
written in the Go programming language, or use the `External` filter
type to call run out to custom code written in a programming language
of your choice.
>>>>>>> c4415d6a

Filters are created with the `Filter` resource type, which contains global arguments to that filter.  Which Filter(s) to use for which HTTP requests is then configured in `FilterPolicy` resources, which may contain path-specific arguments to the filter.

For more information about developing filters, see the [Filter Development Guide](/docs/guides/filter-dev-guide).

## `Filter` Definition

Filters are created as `Filter` resources.  The body of the resource
spec depends on the filter type:

```yaml
---
apiVersion: getambassador.io/v2
kind: Filter
metadata:
  name:      "string"      # required; this is how to refer to the Filter in a FilterPolicy
  namespace: "string"      # optional; default is the usual `kubectl apply` default namespace
spec:
  ambassador_id:           # optional; default is ["default"]
  - "string"
  ambassador_id: "string"  # no need for a list if there's only one value
  FILTER_TYPE:
    GLOBAL_FILTER_ARGUMENTS
```

Currently, Ambassador supports four filter types: `External`, `JWT`, `OAuth2`, and `Plugin`.

### Filter Type: `External`

The `External` filter type exposes the Ambassador Edge Stack `AuthService` interface to external authentication services. This is useful in a number of situations, e.g., if you have already written a custom `AuthService`, but also want to use other filters.

The `External` filter looks very similar to an `AuthService` annotation:

```yaml
---
apiVersion: getambassador.io/v2
kind: Filter
metadata:
  name: "example-external-filter"
  namespace: "example-namespace"
spec:
  External:
    auth_service:                  "url-ish-string" # required
    tls:                           bool             # optional; default is true if `auth_service` starts with "https://" (case-insensitive), false otherwise
    proto:                         "enum-string"    # optional; default is "http"
    timeout:                       integer          # optional; default is 5000
    allow_request_body:            bool             # optional; default is false

    # the following are used only if `proto: http`; they are ignored if `proto: grpc`

    path_prefix:                   "/path"          # optional; default is "/"
    allowed_request_headers:                        # optional; default is []
    - "x-allowed-input-header"
    allowed_authorization_headers:                  # optional; default is []
    - "x-input-headers"
    - "x-allowed-output-header"
```

 - `auth_service` is of the format `[scheme://]host[:port]`.  The
   scheme-part may be `http://` or `https://`, which influences the
   default value of `tls`, and of the port-part.  If no scheme-part is
   given, it behaves as if `http://` was given.
 - `timeout` is the total timeout for the request to the upstream
   external filter, in milliseconds.
 - `proto` is either `"http"` or `"grpc"`.

This `spec.External` is mostly identical to an [`AuthService`](./auth-service), with the following exceptions:

* It does not contain the `apiVersion` field
* It does not contain the `kind` field
* It does not contain the `name` field
* In an `AuthService`, the `tls` field may either be a Boolean, or a string referring to a TLS context. In an `External`, it may only be a Boolean; referring to a TLS context is not supported.

### Filter Type: `JWT`

The `JWT` filter type performs JWT validation. The list of acceptable signing keys is loaded from a JWK Set that is loaded over HTTP, as specified in `jwksURI`. Only RSA and `none` algorithms are supported.

```yaml
---
apiVersion: getambassador.io/v2
kind: Filter
metadata:
  name: "example-jwt-filter"
  namespace: "example-namespace"
spec:
  JWT:
    jwksURI:          "url-string"  # required, unless the only validAlgorithm is "none"
    insecureTLS:      bool          # optional; default is false
    validAlgorithms:                # optional; default is "all supported algos except for 'none'"
    - "RS256"
    - "RS384"
    - "RS512"
    - "none"

    audience:         "string"      # optional, unless `requireAudience: true`
    requireAudience:  bool          # optional; default is false

    issuer:           "url-string"  # optional, unless `requireIssuer: true`
    requireIssuer:    bool          # optional; default is false

    requireIssuedAt:  bool          # optional; default is false
    requireExpiresAt: bool          # optional; default is false
    requireNotBefore: bool          # optional; default is false

    injectRequestHeaders:           # optional; default is []
<<<<<<< HEAD
     - name:   "header-name-string" # required
       value:  "go-template-string" # required
=======
    - name:   "header-name-string"    # required
      value:  "go-template-string"    # required
       
    errorResponse:                  # optional
      contentType: "string"           # deprecated; use 'headers' instead
      headers:                        # optional; default is [{name: "Content-Type", value: "application/json"}]
      - name: "header-name-string"      # required
        value: "go-template-string"     # required
      bodyTemplate: "string"          # optional; default is `{{ . | json "" }}`
>>>>>>> c4415d6a
```

 - `insecureTLS` disables TLS verification for the cases when
   `jwksURI` begins with `https://`.  This is discouraged in favor of
   either using plain `http://` or [installing a self-signed
   certificate](#installing-self-signed-certificates).
<<<<<<< HEAD
=======
 - `renegotiateTLS` allows a remote server to request TLS
   renegotiation.  Accepted values are "never", "onceAsClient", and
   "freelyAsClient".
>>>>>>> c4415d6a
 - `injectRequestHeaders` injects HTTP header fields in to the request
   before sending it to the upstream service; where the header value
   can be set based on the JWT value.  The value is specified as a [Go
   `text/template`][] string, with the following data made available
   to it:

    * `.token.Raw` → `string` the raw JWT
    * `.token.Header` → `map[string]interface{}` the JWT header, as parsed JSON
    * `.token.Claims` → `map[string]interface{}` the JWT claims, as parsed JSON
    * `.token.Signature` → `string` the token signature
    * `.httpRequestHeader` → [`http.Header`][] a copy of the header of
      the incoming HTTP request.  Any changes to `.httpRequestHeader`
      (such as by using using `.httpRequestHeader.Set`) have no
      effect.  It is recommended to use `.httpRequestHeader.Get`
      instead of treating it as a map, in order to handle
      capitalization correctly.

   Any headers listed will override (not append to) the original
   request header with that name.
<<<<<<< HEAD

   **Note**: If you are using a templating system for your YAML that
   also makes use of Go templating (for instance, Helm), then you will
   need to escape the template strings meant to be interpretted by
   Ambassador Edge Stack.

   

=======
 - `errorResponse` allows templating the error response, overriding
    the default json error format.  Make sure you validate and test
    your template, not to generate server-side errors on top of client
    errors.
    * `contentType` is deprecated, and is equivalent to including a
      `name: "Content-Type"` item in `headers`.
    * `headers` sets extra HTTP header fields in the error response.
      The value is specified as a [Go `text/template`][] string, with
      the same data made available to it as `bodyTemplate` (below).
      It does not have access to the `json` function.
    * `bodyTemplate` specifies body of the error; specified as a [Go
      `text/template`][] string, with the following data made
      available to it:

       * `.status_code` → `integer` the HTTP status code to be returned
       * `.httpStatus` → `integer` an alias for `.status_code` (hidden from `{{ . | json "" }}`)
       * `.message` → `string` the error message string
       * `.error` → `error` the raw Go `error` object that generated `.message` (hidden from `{{ . | json "" }}`)
       * `.error.ValidationError` → [`jwt.ValidationError`][] the JWT validation error.
       * `.request_id` → `string` the Envoy request ID, for correlation (hidden from `{{ . | json "" }}` unless `.status_code` is in the 5XX range)
       * `.requestId` → `string` an alias for `.request_id` (hidden from `{{ . | json "" }}`)

      In addition to the [standard functions available to Go
      `text/template`s][Go `text/template` functions], there is a
      `json` function that arg2 as JSON, using the arg1 string as the
      starting indent level.

**Note**: If you are using a templating system for your YAML that also
makes use of Go templating (for instance, Helm), then you will need to
escape the template strings meant to be interpreted by Ambassador Pro.
>>>>>>> c4415d6a

[Go `text/template`]: https://golang.org/pkg/text/template/
[Go `text/template` functions]: https://golang.org/pkg/text/template/#hdr-Functions
[`http.Header`]: https://golang.org/pkg/net/http/#Header
[`jwt.ValidationError`]: https://godoc.org/github.com/dgrijalva/jwt-go#ValidationError

#### Example `JWT` `Filter`

```yaml
# Example results are for the JWT:
#
#    eyJhbGciOiJub25lIiwidHlwIjoiSldUIiwiZXh0cmEiOiJzbyBtdWNoIn0.eyJzdWIiOiIxMjM0NTY3ODkwIiwibmFtZSI6IkpvaG4gRG9lIiwiaWF0IjoxNTE2MjM5MDIyfQ.
#
# To save you some time decoding that JWT:
#
#   header = {
#     "alg": "none",
#     "typ": "JWT",
#     "extra": "so much"
#   }
#   claims = {
#     "sub": "1234567890",
#     "name": "John Doe",
#     "iat": 1516239022
#   }
---
apiVersion: getambassador.io/v2
kind: Filter
metadata:
  name: example-jwt-filter
  namespace: example-namespace
spec:
  JWT:
    jwksURI: "https://getambassador-demo.auth0.com/.well-known/jwks.json"
    validAlgorithms:
      - "none"
    audience: "myapp"
    requireAudience: false
    injectRequestHeaders:
      - name: "X-Fixed-String"
        value: "Fixed String"
        # result will be "Fixed String"
      - name: "X-Token-String"
        value: "{{ .token.Raw }}"
        # result will be "eyJhbGciOiJub25lIiwidHlwIjoiSldUIiwiZXh0cmEiOiJzbyBtdWNoIn0.eyJzdWIiOiIxMjM0NTY3ODkwIiwibmFtZSI6IkpvaG4gRG9lIiwiaWF0IjoxNTE2MjM5MDIyfQ."
      - name: "X-Token-H-Alg"
        value: "{{ .token.Header.alg }}"
        # result will be "none"
      - name: "X-Token-H-Typ"
        value: "{{ .token.Header.typ }}"
        # result will be "JWT"
      - name: "X-Token-H-Extra"
        value: "{{ .token.Header.extra }}"
        # result will be "so much"
      - name: "X-Token-C-Sub"
        value: "{{ .token.Claims.sub }}"
        # result will be "1234567890"
      - name: "X-Token-C-Name"
        value: "{{ .token.Claims.name }}"
        # result will be "John Doe"
      - name: "X-Token-C-Iat"
        value: "{{ .token.Claims.iat }}"
        # result will be "1.516239022e+09" (don't expect JSON numbers
        # to always be formatted the same as input; if you care about
        # that, specify the formatting; see the next example)
      - name: "X-Token-C-Iat-Decimal"
        value: "{{ printf \"%.0f\" .token.Claims.iat }}"
        # result will be "1516239022"
      - name: "X-Token-S"
        value: "{{ .token.Signature }}"
        # result will be "" (since "alg: none" was used in this example JWT)
      - name: "X-Authorization"
        value: "Authenticated {{ .token.Header.typ }}; sub={{ .token.Claims.sub }}; name={{ printf \"%q\" .token.Claims.name }}"
        # result will be: "Authenticated JWT; sub=1234567890; name="John Doe""
<<<<<<< HEAD
=======
      - name: "X-UA"
        value: "{{ .httpRequestHeader.Get \"User-Agent\" }}"
        # result will be: "curl/7.66.0" or
        # "Mozilla/5.0 (X11; Linux x86_64; rv:69.0) Gecko/20100101 Firefox/69.0"
        # or whatever the requesting HTTP client is
    errorResponse:
      headers:
      - name: "Content-Type"
        value: "application/json"
      - name: "X-Correlation-ID"
        value: "{{ .httpRequestHeader.Get \"X-Correlation-ID\" }}"
      # Regarding the "altErrorMessage" below:
      #   ValidationErrorExpired = 1<<4 = 16
      # https://godoc.org/github.com/dgrijalva/jwt-go#StandardClaims
      bodyTemplate: |-
        {
            "errorMessage": {{ .message | json "    " }},
            "altErrorMessage": {{ if eq .error.ValidationError.Errors 16 }}"expired"{{ else }}"invalid"{{ end }},
            "errorCode": {{ .error.ValidationError.Errors | json "    "}},
            "httpStatus": "{{ .status_code }}",
            "requestId": {{ .request_id | json "    " }}
        }
>>>>>>> c4415d6a
```

### Filter Type: `OAuth2`

The `OAuth2` filter type performs OAuth2 authorization against an identity provider implementing [OIDC Discovery](https://openid.net/specs/openid-connect-discovery-1_0.html).

#### `OAuth2` Global Arguments

```yaml
---
apiVersion: getambassador.io/v2
kind: Filter
metadata:
  name: "example-oauth2-filter"
  namespace: "example-namespace"
spec:
  OAuth2:
    authorizationURL:      "url-string"      # required
<<<<<<< HEAD
    insecureTLS:           bool              # optional; default is false
=======
    grantType              "enum-string"     # optional; default is "AuthorizationCode"
    accessTokenValidation: "enum-string"     # optional; default is "auto"

    # Settings for grantType=="AuthorizationCode"
    clientURL:             "url-string"      # required
    stateTTL:              "duration-string" # optional; default is "5m"
>>>>>>> c4415d6a
    clientID:              "string"          # required
    secret:                "string"          # required (unless secretName is set)
    secretName:            "string"          # required (unless secret is set)
    secretNamespace:       "string"          # optional; default is the same namespace as the Filter

    # HTTP client settings for talking with the identity provider
    insecureTLS:           bool              # optional; default is false
    renegotiateTLS:        "enum-string"     # optional; default is "never"
    maxStale:              "duration-string" # optional; default is "0"
```

General settings:

 - `authorizationURL`: Identifies where to look for the
   `/.well-known/openid-configuration` descriptor to figure out how to
   talk to the OAuth2 provider.
<<<<<<< HEAD
 - `insecureTLS` disables TLS verification when speaking to an
   identity provider with an `https://` `authorizationURL`.  This is
   discouraged in favor of either using plain `http://` or [installing
   a self-signed certificate](#installing-self-signed-certificates).
 - `clientID`: The Client ID you get from your identity provider.
 - The client secret you get from your identity provider can be
   specified 2 different ways:
   * As a string, in the `secret` field.
   * As a Kubernetes `generic` Secret, named by
     `secretName`/`secretNamespace`.  The Kubernetes secret must of
     the `generic` type, with the value stored under the key
     `oauth2-client-secret`.  If `secretNamespace` is not given, it
     defaults to the namespace of the Filter resource.
   * **Note**: It is invalid to set both `secret` and `secretName`.

Information you must decide, and give to your identity provider:

 - `clientURL`: Identifies a hostname that can appropriately set
   cookies for the application.  Only the scheme (`https://`) and
   authority (`example.com:1234`) parts are used; the path part of the
   URL is ignored.  You will also likely need to register
   `${clientURL}/callback` as an authorized callback endpoint with
   your identity provider.

Information that you decide for yourself:

=======
 - `grantType`: Which type of OAuth 2.0 authorization grant to request
   from the identity provider.  Currently supported are:
   * `"AuthorizationCode"`: Authenticate by redirecting to a
     login page served by the identity provider.
   * `"ClientCredentials"`: Authenticate by requiring
     `X-Ambassador-Client-ID` and `X-Ambassador-Client-Secret` HTTP
     headers on incoming requests, and using them to authenticate to
     the identity provider.  Support for the `ClientCredentials` is
     currently preliminary, and only goes through limited testing.
>>>>>>> c4415d6a
 - `accessTokenValidation`: How to verify the liveness and scope of
   Access Tokens issued by the identity provider.  Valid values are
   either `"auto"`, `"jwt"`, or `"userinfo"`.  Empty or unset is
   equivalent to `"auto"`.
   * `"jwt"`: Validates the Access Token as a JWT.  It accepts the
     RS256, RS384, or RS512 signature algorithms, and validates the
     signature against the JWKS from OIDC Discovery.  It then
     validates the `exp`, `iat`, `nbf`, `iss` (with the Issuer from
     OIDC Discovery), and `scope` claims; if present, none of the
     scopes are required to be present.  This relies on the identity
     provider using non-encrypted signed JWTs as Access Tokens, and
     configuring the signing appropriately.
   * `"userinfo"`: Validates the access token by polling the OIDC
<<<<<<< HEAD
     UserInfo Endpoint.  This means that Ambassador Edge Stack must initiate
     an HTTP request to the identity provider for each authorized request to a
     protected resource.  This performs poorly, but functions properly
     with a wider range of identity providers.
     

=======
     UserInfo Endpoint.  This means that Ambassador Pro must initiate
     an HTTP request to the identity provider for each authorized
     request to a protected resource.  This performs poorly, but
     functions properly with a wider range of identity providers.
>>>>>>> c4415d6a
   * `"auto"` attempts has it do `"jwt"` validation if the Access
     Token parses as a JWT and the signature is valid, and otherwise
     falls back to `"userinfo"` validation.

Settings that are only valid when `grantType: "AuthorizationCode"`:

 - `clientURL`: (You determine this, and give it to your identity
   provider) Identifies a hostname that can appropriately set cookies
   for the application.  Only the scheme (`https://`) and authority
   (`example.com:1234`) parts are used; the path part of the URL is
   ignored.  You will also likely need to register
   `${clientURL}/callback` as an authorized callback endpoint with
   your identity provider.
 - `clientID`: The Client ID you get from your identity provider.
 - The client secret you get from your identity provider can be
   specified 2 different ways:
   * As a string, in the `secret` field.
   * As a Kubernetes `generic` Secret, named by
     `secretName`/`secretNamespace`.  The Kubernetes secret must of
     the `generic` type, with the value stored under the key
     `oauth2-client-secret`.  If `secretNamespace` is not given, it
     defaults to the namespace of the Filter resource.
   * **Note**: It is invalid to set both `secret` and `secretName`.
 - `stateTTL`: (You decide this) How long Ambassador will wait for the
   user to submit credentials to the identity provider and receive a
   response to that effect from the identity provider

HTTP client settings for talking to the identity provider:

 - `maxStale`: How long to keep stale cached OIDC replies for.  This
   sets the `max-stale` Cache-Control directive on requests, and also
   ignores the `no-store` and `no-cache` Cache-Control directives on
   responses.  This is useful for maintaining good performance when
   working with identity providers with mis-configured Cache-Control.
<<<<<<< HEAD
 - `stateTTL`: How long Ambassador Edge Stack will wait for the user to submit
   credentials to the identity provider and receive a response to that
   effect from the identity provider
=======
 - `insecureTLS` disables TLS verification when speaking to an
   identity provider with an `https://` `authorizationURL`.  This is
   discouraged in favor of either using plain `http://` or [installing
   a self-signed certificate](#installing-self-signed-certificates).
 - `renegotiateTLS` allows a remote server to request TLS
   renegotiation.  Accepted values are "never", "onceAsClient", and
   "freelyAsClient".
>>>>>>> c4415d6a

`"duration-string"` strings are parsed as a sequence of decimal
numbers, each with optional fraction and a unit suffix, such as
"300ms", "-1.5h" or "2h45m". Valid time units are "ns", "us" (or
"µs"), "ms", "s", "m", "h".  See [Go
`time.ParseDuration`](https://golang.org/pkg/time/#ParseDuration).

#### `OAuth2` Path-Specific Arguments

```yaml
---
apiVersion: getambassador.io/v2
kind: FilterPolicy
metadata:
  name: "example-filter-policy"
  namespace: "example-namespace"
spec:
  rules:
  - host: "*"
    path: "*"
    filters:
    - name: "example-oauth2-filter"
      arguments:
        scopes:                   # optional; default is ["openid"] for `grantType=="AuthorizationCode"`; [] for `grantType=="ClientCredentials"`
        - "scope1"
        - "scope2"
        insteadOfRedirect:        # optional; default is to do a redirect to the identity provider
          httpStatusCode: integer # optional; default is 403
          ifRequestHeader:        # optional; default is to return httpStatusCode for all requests that would redirect-to-identity-provider
            name: "string"        # required
            value: "string"       # optional; default is any non-empty string
```

 - `scopes`: A list of OAuth scope values to include in the scope of
   the authorization request.  If one of the scope values for a path
   is not granted, then access to that resource is forbidden; if the
   `scopes` argument lists `foo`, but the authorization response from
   the provider does not include `foo` in the scope, then it will be
   taken to mean that the authorization server forbade access to this
   path, as the authenticated user does not have the `foo` resource
   scope.

   If `grantType: "AuthorizationCode"`, then the `openid` scope value
   is always included in the requested scope, even if it is not listed
   in the `FilterPolicy` argument.

   If `grantType: "ClientCredentials"`, then the default scope is
   empty.  If your identity provider does not have a default scope,
   then you will need to configure one here.

   As a special case, if the `offline_access` scope value is
   requested, but not included in the response then access is not
   forbidden.  With many identity providers, requesting the
   `offline_access` scope is necessary in order to receive a Refresh
   Token.

   The ordering of scope values does not matter, and is ignored.

 - `insteadOfRedirect`: An action to perform instead of redirecting
   the User-Agent to the identity provider.  By default, if the
   User-Agent does not have an currently-authenticated session, then
   Ambassador Edge Stack will redirect the User-Agent to the identity provider.
   Setting `insteadOfRedirect` causes it to instead serve an
   authorization-denied error page; by default HTTP 403 ("Forbidden"),
   but this can be configured by the `httpStatusCode` sub-argument.
   By default, `insteadOfRedirect` will apply to all requests that
   would cause the redirect; setting the `ifRequestHeader`
   sub-argument causes it to only apply to requests that have the HTTP
   header field `name` (case-insensitive) set to `value`
   (case-sensitive); or requests that have `name` set to any non-empty
   string if `value` is unset.  `ifRequestHeader` does nothing when
   `grantType: "ClientCredentials"`, because Ambassador will never
   redirect the User-Agent to the identity provider for the client
   credentials grant type.

### Filter Type: `Plugin`

The `Plugin` filter type allows you to plug in your own custom code. This code is compiled to a `.so` file, which you load in to the Ambassador Edge Stack container at `/etc/ambassador-plugins/${NAME}.so`.



#### The Plugin Interface

<<<<<<< HEAD
This code is written in the Go programming language (golang), and must be compiled with the exact same compiler settings as Ambassador Edge Stack; and any overlapping libraries used must have their versions match exactly.  This information is dockumented in an [apro-abi.txt][] file for each Ambassador Edge Stack release.


=======
This code is written in the Go programming language (golang), and must
be compiled with the exact same compiler settings as Ambassador Pro;
and any overlapping libraries used must have their versions match
exactly.  This information is documented in an [apro-abi.txt][] file
for each Ambassador Pro release.
>>>>>>> c4415d6a

[apro-abi.txt]: https://s3.amazonaws.com/datawire-static-files/apro-abi/apro-abi@%aproVersion%.txt

Plugins are compiled with `go build -buildmode=plugin`, and must have
a `main.PluginMain` function with the signature `PluginMain(w
http.ResponseWriter, r *http.Request)`:

```go
package main

import (
	"net/http"
)

func PluginMain(w http.ResponseWriter, r *http.Request) { … }
```

`*http.Request` is the incoming HTTP request that can be mutated or intercepted, which is done by `http.ResponseWriter`.

Headers can be mutated by calling `w.Header().Set(HEADERNAME, VALUE)`.
Finalize changes by calling `w.WriteHeader(http.StatusOK)`.

If you call `w.WriteHeader()` with any value other than 200 (`http.StatusOK`) instead of modifying the request, the plugin has
taken over the request, and the request will not be sent to the backend service.  You can call `w.Write()` to write the body of an error page.

#### `Plugin` Global Arguments

```yaml
---
apiVersion: getambassador.io/v2
kind: Filter
metadata:
  name: "example-plugin-filter"
  namespace: "example-namespace"
spec:
  Plugin:
    name: "string" # required; this tells it where to look for the compiled plugin file; "/etc/ambassador-plugins/${NAME}.so"
```

#### `Plugin` Path-Specific Arguments

Path specific arguments are not supported for Plugin filters at this
time.

## `FilterPolicy` Definition

`FilterPolicy` resources specify which filters (if any) to apply to
which HTTP requests.

```yaml
---
apiVersion: getambassador.io/v2
kind: FilterPolicy
metadata:
  name: "example-filter-policy"
  namespace: "example-namespace"
spec:
  rules:
  - host: "glob-string"
    path: "glob-string"
    filters:                    # optional; omit or set to `null` to apply no filters to this request
    - name: "string"              # required
      namespace: "string"         # optional; default is the same namespace as the FilterPolicy
      ifRequestHeader:            # optional; default to apply this filter to all requests matching the host & path
        name: "string"              # required
        value: "string"             # optional; default is any non-empty string
      onDeny: "enum-string"       # optional; default is "break"
      onAllow: "enum-string"      # optional; default is "continue"
      arguments: DEPENDS          # optional
```

The type of the `arguments` property is dependent on the which Filter type is being referred to; see the "Path-Specific Arguments" documentation for each Filter type.

When multiple `Filter`s are specified in a rule:

 * The filters are gone through in order
<<<<<<< HEAD
 * Later filters have access to _all_ headers inserted by earlier
   filters.
 * The final backend service (i.e., the service where the request will
   ultimately be routed) will only have access to inserted headers if
   they are listed in `allowed_authorization_headers` in the
   Ambassador Edge Stack annotation.
 * Filter processing is aborted by the first filter to return a
   non-200 status.
=======
 * Each filter may either
   1. return a direct HTTP *response*, intended to be sent back to the
      requesting HTTP client (normally *denying* the request from
      being forwarded to the upstream service); or
   2. return a modification to make the the HTTP *request* before
      sending it to other filters or the upstream service (normally
      *allowing* the request to be forwarded to the upstream service
      with modifications).
 * If a filter has a `ifRequestHeader` setting, the filter is skipped
   unless the request (including any modifications made by earlier
   filters) matches the described header; the request must have the
   HTTP header field `name` (case-insensitive) set to `value`
   (case-sensitive); or have `name` set to any non-empty string if
   `value` is unset.
 * `onDeny` identifies what to do when the filter returns an "HTTP
   response":
   - `"break"`: End processing, and return the response directly to
     the requesitng HTTP client.  Later filters are not called.  The
     request is not forwarded to the upstream service.
   - `"continue"`: Continue processing.  The request is passed to the
     next filter listed; or if at the end of the list, it is forwarded
     to the upstream service.  The HTTP response returned from the
     filter is discarded.
 * `onAllow` identifies what to do when the filter returns a
   "modification to the HTTP request":
   - `"break"`: Apply the modification to the request, then end filter
     processing, and forward the modified request to the upstream
     service.  Later filters are not called.
   - `"continue"`: Continue processing.  Apply the request
     modification, then pass the modified request to the next filter
     listed; or if at the end of the list, forward it to the upstream
     service.
 * Modifications to the request are cumulative; later filters have
   access to _all_ headers inserted by earlier filters.
>>>>>>> c4415d6a

### `FilterPolicy` Example

In the example below, the `param-filter` Filter Plugin is loaded, and
configured to run on requests to `/httpbin/`.

```yaml
---
apiVersion: getambassador.io/v2
kind: Filter
metadata:
  name: param-filter # This is the name used in FilterPolicy
  namespace: standalone
spec:
  Plugin:
    name: param-filter # The plugin's `.so` file's base name

---
apiVersion: getambassador.io/v2
kind: FilterPolicy
metadata:
  name: httpbin-policy
spec:
  rules:
  # Don't apply any filters to requests for /httpbin/ip
  - host: "*"
    path: /httpbin/ip
    filters: null
  # Apply param-filter and auth0 to requests for /httpbin/
  - host: "*"
    path: /httpbin/*
    filters:
    - name: param-filter
    - name: auth0
  # Default to authorizing all requests with auth0
  - host: "*"
    path: "*"
    filters:
    - name: auth0
```

**Note:** Ambassador Edge Stack will choose the first `FilterPolicy` rule that matches the incoming request. As in the above example, you must list your rules in the order of least to most generic.

## Installing self-signed certificates

The `JWT` and `OAuth2` filters speak to other servers over HTTP or HTTPS.  If those servers are configured to speak HTTPS using a
self-signed certificate, attempting to talk to them will result in an error mentioning `ERR x509: certificate signed by unknown authority`. You can fix this by installing that self-signed certificate in to the
Pro container following the standard procedure for Alpine Linux 3.8: Copy the certificate to `/usr/local/share/ca-certificates/` and then run `update-ca-certificates`.  Note that the `amb-sidecar` image sets `USER 1000`, but that `update-ca-certificates` needs to be run as root.

```Dockerfile
FROM quay.io/datawire/ambassador_pro:amb-sidecar-%aproVersion%
USER root
COPY ./my-certificate.pem /usr/local/share/ca-certificates/my-certificate.crt
RUN update-ca-certificates
USER 1000
```

When deploying Ambassador Edge Stack, refer to that custom Docker image,
rather than to `quay.io/datawire/ambassador_pro:amb-sidecar-%aproVersion%`.


<|MERGE_RESOLUTION|>--- conflicted
+++ resolved
@@ -1,15 +1,11 @@
 # Filters
 
-<<<<<<< HEAD
-Filters are used to extend Ambassador Edge Stack to modify or intercept an HTTP request before sending to the the backend service.  You may use any of the built-in Filter types, or use the `Plugin` filter type to run custom code written in Golang.
-=======
-Filters are used to extend Ambassador to modify or intercept an HTTP
-request before sending to the backend service.  You may use any of the
-built-in Filter types, use the `Plugin` filter type to run custom code
-written in the Go programming language, or use the `External` filter
-type to call run out to custom code written in a programming language
-of your choice.
->>>>>>> c4415d6a
+Filters are used to extend Ambassador Edge Stack to modify or
+intercept an HTTP request before sending to the backend service.  You
+may use any of the built-in Filter types, or use the `Plugin` filter
+type to run custom code written in the Go programming language, or use
+the `External` filter type to call run out to custom code written in a
+programming language of your choice.
 
 Filters are created with the `Filter` resource type, which contains global arguments to that filter.  Which Filter(s) to use for which HTTP requests is then configured in `FilterPolicy` resources, which may contain path-specific arguments to the filter.
 
@@ -115,10 +111,6 @@
     requireNotBefore: bool          # optional; default is false
 
     injectRequestHeaders:           # optional; default is []
-<<<<<<< HEAD
-     - name:   "header-name-string" # required
-       value:  "go-template-string" # required
-=======
     - name:   "header-name-string"    # required
       value:  "go-template-string"    # required
        
@@ -128,19 +120,15 @@
       - name: "header-name-string"      # required
         value: "go-template-string"     # required
       bodyTemplate: "string"          # optional; default is `{{ . | json "" }}`
->>>>>>> c4415d6a
 ```
 
  - `insecureTLS` disables TLS verification for the cases when
    `jwksURI` begins with `https://`.  This is discouraged in favor of
    either using plain `http://` or [installing a self-signed
    certificate](#installing-self-signed-certificates).
-<<<<<<< HEAD
-=======
  - `renegotiateTLS` allows a remote server to request TLS
    renegotiation.  Accepted values are "never", "onceAsClient", and
    "freelyAsClient".
->>>>>>> c4415d6a
  - `injectRequestHeaders` injects HTTP header fields in to the request
    before sending it to the upstream service; where the header value
    can be set based on the JWT value.  The value is specified as a [Go
@@ -160,16 +148,6 @@
 
    Any headers listed will override (not append to) the original
    request header with that name.
-<<<<<<< HEAD
-
-   **Note**: If you are using a templating system for your YAML that
-   also makes use of Go templating (for instance, Helm), then you will
-   need to escape the template strings meant to be interpretted by
-   Ambassador Edge Stack.
-
-   
-
-=======
  - `errorResponse` allows templating the error response, overriding
     the default json error format.  Make sure you validate and test
     your template, not to generate server-side errors on top of client
@@ -199,8 +177,8 @@
 
 **Note**: If you are using a templating system for your YAML that also
 makes use of Go templating (for instance, Helm), then you will need to
-escape the template strings meant to be interpreted by Ambassador Pro.
->>>>>>> c4415d6a
+escape the template strings meant to be interpreted by Ambassador Edge
+Stack.
 
 [Go `text/template`]: https://golang.org/pkg/text/template/
 [Go `text/template` functions]: https://golang.org/pkg/text/template/#hdr-Functions
@@ -275,8 +253,6 @@
       - name: "X-Authorization"
         value: "Authenticated {{ .token.Header.typ }}; sub={{ .token.Claims.sub }}; name={{ printf \"%q\" .token.Claims.name }}"
         # result will be: "Authenticated JWT; sub=1234567890; name="John Doe""
-<<<<<<< HEAD
-=======
       - name: "X-UA"
         value: "{{ .httpRequestHeader.Get \"User-Agent\" }}"
         # result will be: "curl/7.66.0" or
@@ -299,7 +275,6 @@
             "httpStatus": "{{ .status_code }}",
             "requestId": {{ .request_id | json "    " }}
         }
->>>>>>> c4415d6a
 ```
 
 ### Filter Type: `OAuth2`
@@ -318,16 +293,12 @@
 spec:
   OAuth2:
     authorizationURL:      "url-string"      # required
-<<<<<<< HEAD
-    insecureTLS:           bool              # optional; default is false
-=======
     grantType              "enum-string"     # optional; default is "AuthorizationCode"
     accessTokenValidation: "enum-string"     # optional; default is "auto"
 
     # Settings for grantType=="AuthorizationCode"
     clientURL:             "url-string"      # required
     stateTTL:              "duration-string" # optional; default is "5m"
->>>>>>> c4415d6a
     clientID:              "string"          # required
     secret:                "string"          # required (unless secretName is set)
     secretName:            "string"          # required (unless secret is set)
@@ -344,34 +315,6 @@
  - `authorizationURL`: Identifies where to look for the
    `/.well-known/openid-configuration` descriptor to figure out how to
    talk to the OAuth2 provider.
-<<<<<<< HEAD
- - `insecureTLS` disables TLS verification when speaking to an
-   identity provider with an `https://` `authorizationURL`.  This is
-   discouraged in favor of either using plain `http://` or [installing
-   a self-signed certificate](#installing-self-signed-certificates).
- - `clientID`: The Client ID you get from your identity provider.
- - The client secret you get from your identity provider can be
-   specified 2 different ways:
-   * As a string, in the `secret` field.
-   * As a Kubernetes `generic` Secret, named by
-     `secretName`/`secretNamespace`.  The Kubernetes secret must of
-     the `generic` type, with the value stored under the key
-     `oauth2-client-secret`.  If `secretNamespace` is not given, it
-     defaults to the namespace of the Filter resource.
-   * **Note**: It is invalid to set both `secret` and `secretName`.
-
-Information you must decide, and give to your identity provider:
-
- - `clientURL`: Identifies a hostname that can appropriately set
-   cookies for the application.  Only the scheme (`https://`) and
-   authority (`example.com:1234`) parts are used; the path part of the
-   URL is ignored.  You will also likely need to register
-   `${clientURL}/callback` as an authorized callback endpoint with
-   your identity provider.
-
-Information that you decide for yourself:
-
-=======
  - `grantType`: Which type of OAuth 2.0 authorization grant to request
    from the identity provider.  Currently supported are:
    * `"AuthorizationCode"`: Authenticate by redirecting to a
@@ -381,7 +324,6 @@
      headers on incoming requests, and using them to authenticate to
      the identity provider.  Support for the `ClientCredentials` is
      currently preliminary, and only goes through limited testing.
->>>>>>> c4415d6a
  - `accessTokenValidation`: How to verify the liveness and scope of
    Access Tokens issued by the identity provider.  Valid values are
    either `"auto"`, `"jwt"`, or `"userinfo"`.  Empty or unset is
@@ -395,19 +337,11 @@
      provider using non-encrypted signed JWTs as Access Tokens, and
      configuring the signing appropriately.
    * `"userinfo"`: Validates the access token by polling the OIDC
-<<<<<<< HEAD
-     UserInfo Endpoint.  This means that Ambassador Edge Stack must initiate
-     an HTTP request to the identity provider for each authorized request to a
-     protected resource.  This performs poorly, but functions properly
-     with a wider range of identity providers.
-     
-
-=======
-     UserInfo Endpoint.  This means that Ambassador Pro must initiate
-     an HTTP request to the identity provider for each authorized
-     request to a protected resource.  This performs poorly, but
-     functions properly with a wider range of identity providers.
->>>>>>> c4415d6a
+     UserInfo Endpoint.  This means that Ambassador Edge Stack must
+     initiate an HTTP request to the identity provider for each
+     authorized request to a protected resource.  This performs
+     poorly, but functions properly with a wider range of identity
+     providers.
    * `"auto"` attempts has it do `"jwt"` validation if the Access
      Token parses as a JWT and the signature is valid, and otherwise
      falls back to `"userinfo"` validation.
@@ -431,9 +365,9 @@
      `oauth2-client-secret`.  If `secretNamespace` is not given, it
      defaults to the namespace of the Filter resource.
    * **Note**: It is invalid to set both `secret` and `secretName`.
- - `stateTTL`: (You decide this) How long Ambassador will wait for the
-   user to submit credentials to the identity provider and receive a
-   response to that effect from the identity provider
+ - `stateTTL`: (You decide this) How long Ambassador Edge Stack will
+   wait for the user to submit credentials to the identity provider
+   and receive a response to that effect from the identity provider
 
 HTTP client settings for talking to the identity provider:
 
@@ -442,11 +376,6 @@
    ignores the `no-store` and `no-cache` Cache-Control directives on
    responses.  This is useful for maintaining good performance when
    working with identity providers with mis-configured Cache-Control.
-<<<<<<< HEAD
- - `stateTTL`: How long Ambassador Edge Stack will wait for the user to submit
-   credentials to the identity provider and receive a response to that
-   effect from the identity provider
-=======
  - `insecureTLS` disables TLS verification when speaking to an
    identity provider with an `https://` `authorizationURL`.  This is
    discouraged in favor of either using plain `http://` or [installing
@@ -454,7 +383,6 @@
  - `renegotiateTLS` allows a remote server to request TLS
    renegotiation.  Accepted values are "never", "onceAsClient", and
    "freelyAsClient".
->>>>>>> c4415d6a
 
 `"duration-string"` strings are parsed as a sequence of decimal
 numbers, each with optional fraction and a unit suffix, such as
@@ -538,17 +466,11 @@
 
 #### The Plugin Interface
 
-<<<<<<< HEAD
-This code is written in the Go programming language (golang), and must be compiled with the exact same compiler settings as Ambassador Edge Stack; and any overlapping libraries used must have their versions match exactly.  This information is dockumented in an [apro-abi.txt][] file for each Ambassador Edge Stack release.
-
-
-=======
 This code is written in the Go programming language (golang), and must
-be compiled with the exact same compiler settings as Ambassador Pro;
-and any overlapping libraries used must have their versions match
-exactly.  This information is documented in an [apro-abi.txt][] file
-for each Ambassador Pro release.
->>>>>>> c4415d6a
+be compiled with the exact same compiler settings as Ambassador Edge
+Stack; and any overlapping libraries used must have their versions
+match exactly.  This information is documented in an [apro-abi.txt][]
+file for each Ambassador Edge Stack release.
 
 [apro-abi.txt]: https://s3.amazonaws.com/datawire-static-files/apro-abi/apro-abi@%aproVersion%.txt
 
@@ -625,16 +547,6 @@
 When multiple `Filter`s are specified in a rule:
 
  * The filters are gone through in order
-<<<<<<< HEAD
- * Later filters have access to _all_ headers inserted by earlier
-   filters.
- * The final backend service (i.e., the service where the request will
-   ultimately be routed) will only have access to inserted headers if
-   they are listed in `allowed_authorization_headers` in the
-   Ambassador Edge Stack annotation.
- * Filter processing is aborted by the first filter to return a
-   non-200 status.
-=======
  * Each filter may either
    1. return a direct HTTP *response*, intended to be sent back to the
       requesting HTTP client (normally *denying* the request from
@@ -669,7 +581,6 @@
      service.
  * Modifications to the request are cumulative; later filters have
    access to _all_ headers inserted by earlier filters.
->>>>>>> c4415d6a
 
 ### `FilterPolicy` Example
 

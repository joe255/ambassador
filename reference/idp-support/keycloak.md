--- conflicted
+++ resolved
@@ -24,11 +24,7 @@
 
 8. Click Save.
 
-<<<<<<< HEAD
-9. Configure client scopes as desired in "Client Scopes" (e.g. `offline_access`). It's possible to set up Keycloak to not use scopes by removing all of them from "Assigned Default Client Scopes". 
-=======
-9. Configure client scopes as desired in "Client Scopes" (e.g. `offline_access`). It's possible to set up Keycloak to not use scopes by removing all of them from `"Assigned Default Client Scopes"`.
->>>>>>> 0e3b5dbc
+9. Configure client scopes as desired in "Client Scopes" (e.g. `offline_access`). It's possible to set up Keycloak to not use scopes by removing all of them from "Assigned Default Client Scopes".
    
    **Note:** All "Assigned Default Client Scopes" must be included in the `FilterPolicy` scopes argument.
 
